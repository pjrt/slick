--- conflicted
+++ resolved
@@ -35,12 +35,8 @@
 
   def orderBy(by: Ordering*) = new Query[E, U](unpackable, cond, modifiers ::: by.toList)
 
-<<<<<<< HEAD
-  def exists = ColumnOps.Exists(map(_ => ConstColumn(1)))
+  def exists = StdFunction[Boolean]("exists", map(_ => ConstColumn(1)))
   */
-=======
-  def exists = StdFunction[Boolean]("exists", map(_ => ConstColumn(1)))
->>>>>>> 911d8d65
 
   def typedModifiers[T <: QueryModifier](implicit m: ClassManifest[T]) =
     modifiers.filter(m.erasure.isInstance(_)).asInstanceOf[List[T]]
